--- conflicted
+++ resolved
@@ -155,14 +155,9 @@
         if (audioDurationSeconds < 180) { // Less than 3 minutes
           timeoutMs = 60000; // 60 seconds
         } else {
-<<<<<<< HEAD
           const audioDurationMinutes = audioDurationSeconds / 60;
           // for every 1 minute, add 20 seconds to the timeout 
           timeoutMs = audioDurationMinutes * 20000;
-=======
-          // For longer audio, use (duration / 30) seconds timeout (more generous than OpenAI)
-          timeoutMs = Math.round((audioDurationSeconds / 60) * 10000);
->>>>>>> fae60e04
           timeoutMs = Math.max(timeoutMs, 60000); // Minimum 60 seconds
           timeoutMs = Math.min(timeoutMs, 600000); // Maximum 10 minutes
         }
