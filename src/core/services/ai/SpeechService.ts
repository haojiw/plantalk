import { getAbsoluteAudioPath } from '@/shared/utils';
import Constants from 'expo-constants';
import * as FileSystem from 'expo-file-system/legacy';

interface AssemblyAIUploadResponse {
  upload_url: string;
}

interface AssemblyAITranscript {
  id: string;
  status: 'queued' | 'processing' | 'completed' | 'error';
  text?: string;
  error?: string;
}

/**
 * @brief Provides speech-to-text services using the Gemini API.
 *
 * This class handles reading local audio files, encoding them,
 * and sending them to Gemini for transcription.
 */
class SpeechService {
  private apiKey: string;
  private baseUrl: string = 'https://api.assemblyai.com/v2';

  /**
   * @brief Initializes the SpeechService, retrieving the Gemini API key and setting the API endpoint.
   */
  constructor() {
    this.apiKey = Constants.expoConfig?.extra?.ASSEMBLYAI_API_KEY || process.env.ASSEMBLYAI_API_KEY || '';
    
    if (!this.apiKey) {
      console.error('AssemblyAI API key not found. Please check your environment variables.');
    }
  }

  /**
   * Upload audio file to AssemblyAI
   */
  private async uploadAudio(audioBase64: string): Promise<string> {
    console.log('[SpeechService] Uploading audio to AssemblyAI...');
    
    // Convert base64 to binary
    const binaryString = atob(audioBase64);
    const bytes = new Uint8Array(binaryString.length);
    for (let i = 0; i < binaryString.length; i++) {
      bytes[i] = binaryString.charCodeAt(i);
    }

    const response = await fetch(`${this.baseUrl}/upload`, {
      method: 'POST',
      headers: {
        'authorization': this.apiKey,
        'content-type': 'application/octet-stream',
      },
      body: bytes,
    });

    if (!response.ok) {
      const errorText = await response.text();
      throw new Error(`Failed to upload audio: ${response.status} - ${errorText}`);
    }

    const data: AssemblyAIUploadResponse = await response.json();
    console.log('[SpeechService] Audio uploaded successfully');
    return data.upload_url;
  }

  /**
   * Create transcription job
   */
  private async createTranscription(audioUrl: string): Promise<string> {
    console.log('[SpeechService] Creating transcription job...');
    
    const response = await fetch(`${this.baseUrl}/transcript`, {
      method: 'POST',
      headers: {
        'authorization': this.apiKey,
        'content-type': 'application/json',
      },
      body: JSON.stringify({
        audio_url: audioUrl,
      }),
    });

    if (!response.ok) {
      const errorText = await response.text();
      throw new Error(`Failed to create transcription: ${response.status} - ${errorText}`);
    }

    const data: AssemblyAITranscript = await response.json();
    console.log('[SpeechService] Transcription job created:', data.id);
    return data.id;
  }

  /**
   * Poll transcription status until completed
   */
  private async pollTranscription(transcriptId: string): Promise<AssemblyAITranscript> {
    console.log('[SpeechService] Polling transcription status...');
    
    const pollingEndpoint = `${this.baseUrl}/transcript/${transcriptId}`;
    const maxAttempts = 200; // 10 minutes with 3-second intervals
    let attempts = 0;

    while (attempts < maxAttempts) {
      const pollingResponse = await fetch(pollingEndpoint, {
        headers: {
          'authorization': this.apiKey,
        },
      });

      if (!pollingResponse.ok) {
        const errorText = await pollingResponse.text();
        throw new Error(`Failed to get transcription status: ${pollingResponse.status} - ${errorText}`);
      }

      const transcriptionResult: AssemblyAITranscript = await pollingResponse.json();
      
      console.log(`[SpeechService] Transcription status: ${transcriptionResult.status}`);

      if (transcriptionResult.status === 'completed') {
        console.log('[SpeechService] Transcription completed successfully');
        return transcriptionResult;
      } else if (transcriptionResult.status === 'error') {
        throw new Error(`Transcription failed: ${transcriptionResult.error || 'Unknown error'}`);
      }

      // Wait 3 seconds before polling again (as per AssemblyAI documentation)
      await new Promise(resolve => setTimeout(resolve, 3000));
      attempts++;
    }

    throw new Error('Transcription timeout: took longer than expected');
  }

  async transcribeAudio(audioUri: string, audioDurationSeconds?: number): Promise<string> {
    if (!this.apiKey) {
      throw new Error('AssemblyAI API key not configured');
    }

    try {
      console.log(`[SpeechService] Starting transcription for URI: ${audioUri}`);
      
      // Convert relative path to absolute path if needed
      const absoluteAudioUri = getAbsoluteAudioPath(audioUri);
      if (!absoluteAudioUri) {
        throw new Error('Invalid audio URI');
      }
      
      console.log(`[SpeechService] Using absolute path: ${absoluteAudioUri}`);
      
      // Verify the file exists
      const fileInfo = await FileSystem.getInfoAsync(absoluteAudioUri);
      console.log(`[SpeechService] File info:`, {
        exists: fileInfo.exists,
        size: fileInfo.exists ? (fileInfo as any).size : 0,
        uri: absoluteAudioUri
      });

      if (!fileInfo.exists) {
        throw new Error('Audio file does not exist');
      }

      // Check file size if available
      const fileSize = (fileInfo as any).size;
      if (fileSize !== undefined && fileSize === 0) {
        throw new Error('Audio file is empty');
      }

      // Read the audio file as base64
      const audioBase64 = await FileSystem.readAsStringAsync(absoluteAudioUri, {
        encoding: FileSystem.EncodingType.Base64,
      });

      // Step 1: Upload audio file to AssemblyAI
      const uploadUrl = await this.uploadAudio(audioBase64);

      // Step 2: Create transcription job
      const transcriptId = await this.createTranscription(uploadUrl);

      // Step 3: Poll until transcription is complete
      const transcript = await this.pollTranscription(transcriptId);

<<<<<<< HEAD
      // Calculate dynamic timeout based on audio duration (Gemini represents each second of audio as 32 tokens, so longer audio = more time)
      let timeoutMs = 60000; // Default 60 seconds
      if (audioDurationSeconds) {
        if (audioDurationSeconds < 180) { // Less than 3 minutes
          timeoutMs = 60000; // 60 seconds

        } else {
          const audioDurationMinutes = audioDurationSeconds / 60;
          // for every 1 minute, add 20 seconds to the timeout 
          timeoutMs = audioDurationMinutes * 20000;
          timeoutMs = Math.max(timeoutMs, 60000); // Minimum 60 seconds
          timeoutMs = Math.min(timeoutMs, 600000); // Maximum 10 minutes
        }
        
        console.log(`[SpeechService] Using dynamic timeout: ${timeoutMs}ms for ${audioDurationSeconds}s audio`);
      } else {
        console.log(`[SpeechService] No duration provided, using default timeout: ${timeoutMs}ms`);
      }

      console.log(`[SpeechService] Sending request to Gemini API...`);

      const data = await fetchWithTimeout(
        this.baseUrl,
        {
          method: 'POST',
          headers: {
            'Content-Type': 'application/json',
          },
          body: JSON.stringify(requestBody),
        },
        timeoutMs
      );

      console.log(`[SpeechService] Gemini API response received`);

      //FIRST SAFETY CHECK
      if (!data.candidates || data.candidates.length === 0) {
        console.warn('[SpeechService] Received a response with no candidates. This is likely a safety block.');
        // Return the placeholder message so the app doesn't crash
        return 'Transcription could not be generated due to safety guidelines.';
=======
      if (!transcript.text) {
        console.error(`[SpeechService] Transcription completed but no text found`);
        throw new Error('Transcription failed: No text in AssemblyAI response.');
>>>>>>> eaab9f49
      }

      console.log(`[SpeechService] Transcription successful, length: ${transcript.text.length}`);
      console.log(`[SpeechService] Transcription: ${transcript.text.trim()}`);
      return transcript.text.trim();
      
    } catch (error) {
      console.error('Error transcribing audio with AssemblyAI:', error);
      
      // Enhanced error logging
      if (error instanceof Error) {
        console.error('[SpeechService] Error details:', error.message);
        if (error.message.includes('400') || error.message.includes('format')) {
          console.error('[SpeechService] Audio format issue detected. This could be:');
          console.error('1. Unsupported audio format');
          console.error('2. Corrupted audio file');
          console.error('3. File too short');
          console.error('4. Invalid audio encoding');
        }
      }
      
      throw error;
    }
  }
}

// Create singleton instance of SpeechService
export const speechService = new SpeechService();<|MERGE_RESOLUTION|>--- conflicted
+++ resolved
@@ -182,52 +182,9 @@
       // Step 3: Poll until transcription is complete
       const transcript = await this.pollTranscription(transcriptId);
 
-<<<<<<< HEAD
-      // Calculate dynamic timeout based on audio duration (Gemini represents each second of audio as 32 tokens, so longer audio = more time)
-      let timeoutMs = 60000; // Default 60 seconds
-      if (audioDurationSeconds) {
-        if (audioDurationSeconds < 180) { // Less than 3 minutes
-          timeoutMs = 60000; // 60 seconds
-
-        } else {
-          const audioDurationMinutes = audioDurationSeconds / 60;
-          // for every 1 minute, add 20 seconds to the timeout 
-          timeoutMs = audioDurationMinutes * 20000;
-          timeoutMs = Math.max(timeoutMs, 60000); // Minimum 60 seconds
-          timeoutMs = Math.min(timeoutMs, 600000); // Maximum 10 minutes
-        }
-        
-        console.log(`[SpeechService] Using dynamic timeout: ${timeoutMs}ms for ${audioDurationSeconds}s audio`);
-      } else {
-        console.log(`[SpeechService] No duration provided, using default timeout: ${timeoutMs}ms`);
-      }
-
-      console.log(`[SpeechService] Sending request to Gemini API...`);
-
-      const data = await fetchWithTimeout(
-        this.baseUrl,
-        {
-          method: 'POST',
-          headers: {
-            'Content-Type': 'application/json',
-          },
-          body: JSON.stringify(requestBody),
-        },
-        timeoutMs
-      );
-
-      console.log(`[SpeechService] Gemini API response received`);
-
-      //FIRST SAFETY CHECK
-      if (!data.candidates || data.candidates.length === 0) {
-        console.warn('[SpeechService] Received a response with no candidates. This is likely a safety block.');
-        // Return the placeholder message so the app doesn't crash
-        return 'Transcription could not be generated due to safety guidelines.';
-=======
       if (!transcript.text) {
         console.error(`[SpeechService] Transcription completed but no text found`);
         throw new Error('Transcription failed: No text in AssemblyAI response.');
->>>>>>> eaab9f49
       }
 
       console.log(`[SpeechService] Transcription successful, length: ${transcript.text.length}`);
